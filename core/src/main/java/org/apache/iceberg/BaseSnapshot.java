--- conflicted
+++ resolved
@@ -214,15 +214,11 @@
     return manifestListLocation;
   }
 
-<<<<<<< HEAD
   private void cacheDataFileChanges() {
-=======
-  private void cacheChanges() {
     if (io == null) {
-      throw new IllegalStateException("Cannot cache changes: FileIO is null");
-    }
-
->>>>>>> b3b41f8d
+      throw new IllegalStateException("Cannot cache data file changes: FileIO is null");
+    }
+
     ImmutableList.Builder<DataFile> adds = ImmutableList.builder();
     ImmutableList.Builder<DataFile> deletes = ImmutableList.builder();
     collectFileChanges(adds, deletes, dataManifests(),
@@ -233,6 +229,10 @@
   }
 
   private void cacheDeleteFileChanges() {
+    if (io == null) {
+      throw new IllegalStateException("Cannot cache delete file changes: FileIO is null");
+    }
+
     ImmutableList.Builder<DeleteFile> adds = ImmutableList.builder();
     ImmutableList.Builder<DeleteFile> deletes = ImmutableList.builder();
     collectFileChanges(adds, deletes, deleteManifests(),
